# CLAUDE.md

This file provides guidance to Claude Code (claude.ai/code) when working with code in this repository.

## Project Overview

This is a Hugo Overreacted Blog - a minimalist blog template inspired by overreacted.io, built with Hugo static site generator, Tailwind CSS v4.1, and deployed on Cloudflare Workers. The project features a sophisticated build pipeline with asset optimization, dual-theme support, and comprehensive CI/CD automation.

## Essential Commands

### Development Commands
- `npm run dev` - Start Hugo development server with drafts and future posts
- `npm run serve` - Start basic Hugo server  
- `npm run build:development` - Build for development with source maps
- `npm run build:production` - Build for production with full optimization
- `npm run clean` - Clean all build artifacts and cache

### Testing and Validation
- `npm run test:system` - Validate system requirements and project structure
- `npm run test:deployment` - Test deployed site (connectivity, performance, SEO)
- `npm run validate` - Validate build output and critical files
- `npm run version:check` - Check tool versions (Hugo, Node.js, npm)

### Deployment Commands
- `npm run deploy:staging` - Deploy to Cloudflare Workers staging
- `npm run deploy:production` - Deploy to Cloudflare Workers production
- `npm run deploy:dry-run` - Test deployment configuration without deploying

### Wrangler Commands
- `wrangler dev --env staging` - Start local Cloudflare Workers development
- `wrangler deploy --env staging` - Deploy to staging environment
- `wrangler deploy --env production` - Deploy to production environment

## Build System Architecture

### Asset Processing Pipeline
The build system uses a custom script `scripts/build-assets.sh` that orchestrates:

1. **Hugo Build**: Static site generation with enhanced configuration
2. **Tailwind CSS Processing**: CSS optimization with Tailwind v4.1 CSS-first approach
3. **JavaScript Processing**: Minification with Terser
4. **Asset Optimization**: Fingerprinting, integrity hashes, compression

### Environment-Specific Builds
- **Development**: Source maps enabled, no minification, debug output
- **Production**: Full optimization, minification, asset fingerprinting
- **CI**: Automated builds with validation and testing

### Wrangler Configuration Strategy
The project uses a sophisticated Wrangler setup to handle different environments:

- **Top-level `[build]`**: Used for local development only
- **`[env.staging.build]` & `[env.production.build]`**: Empty sections to prevent build inheritance
- **CI/CD Strategy**: GitHub Actions builds static files, Wrangler deploys pre-built artifacts

This prevents "Hugo not installed" errors in CI while maintaining local development functionality.

## Content Architecture

### Content Structure
- `content/posts/` - Blog posts with frontmatter (title, date, draft, tags, categories, description)
- `content/` - Static pages (about.md, etc.)
- `content/_index.md` - Homepage content

### Layout System
- `layouts/baseof.html` - Base template with essential HTML structure
- `layouts/home.html` - Homepage template
- `layouts/page.html` - Single page template
- `layouts/section.html` - Section list template
- `layouts/_partials/` - Reusable components (head, header, footer, SEO)
- `layouts/_markup/` - Markdown render hooks for enhanced content processing

### Theme and Styling
- `assets/css/main.css` - Main stylesheet with Tailwind CSS v4.1 `@theme` configuration
- `assets/css/chroma-light.css` & `assets/css/chroma-dark.css` - Syntax highlighting themes
- `assets/js/theme-switcher.js` - Theme switching with no-flash loading
- `assets/js/accessibility.js` - Accessibility enhancements

## Configuration Files

### Hugo Configuration (`hugo.toml`)
Key features:
- Hugo v0.148.1+ extended required
- Goldmark renderer with typographer extensions
- Comprehensive cache busters for asset processing
- Module mounts including `hugo_stats.json` for Tailwind
- Security settings allowing specific external commands
- Menu configuration with nested structure support

### Package Configuration (`package.json`)
- Node.js v18+ and npm v9+ required
- Comprehensive script collection for all development tasks
- Key dependencies: Tailwind CSS v4.1, PostCSS, Terser, Wrangler

### Wrangler Configuration (`wrangler.toml`)
- Static asset serving from `public/` directory
- Environment-specific configurations without build inheritance
- Variables for different deployment environments
- Custom 404 page handling and HTTPS configuration

## CI/CD Pipeline

### GitHub Actions Workflow (`.github/workflows/deploy.yml`)
Multi-job pipeline:
1. **Build Job**: Installs Hugo, Node.js dependencies, builds static files
2. **Deploy Staging**: Deploys to staging on `develop` branch
3. **Deploy Production**: Deploys to production on `main` branch  
4. **Validation**: Comprehensive testing of deployed sites

### Required Secrets
- `CLOUDFLARE_API_TOKEN` - Cloudflare API authentication
- `CLOUDFLARE_ACCOUNT_ID` - Cloudflare account identifier

### Required Variables
- `STAGING_URL` - Staging environment URL (e.g., `https://hugo-overreacted-blog-staging.zjlgdx.workers.dev`)
- `PRODUCTION_URL` - Production environment URL (e.g., `https://hugo-overreacted-blog.workers.dev`)

**Note**: Set these variables in GitHub repository Settings → Secrets and variables → Actions → Variables tab.

## Development Patterns

### Creating New Content
```bash
hugo new posts/my-new-post.md
```

### Theme Customization
- Modify `@theme` directive in `assets/css/main.css` for colors
- Edit templates in `layouts/` for structural changes
- Use Tailwind utility classes following the project's CSS-first approach

### Asset Processing
- CSS files automatically processed through Tailwind and PostCSS
- JavaScript files minified in production builds
- Images served from `static/images/` with lazy loading support

### Testing Strategy
- System validation before builds
- Build output validation after builds  
- Comprehensive deployment testing including performance, SEO, and accessibility
- Local testing with `npm run dev` before deployment

## Performance Considerations

- Asset fingerprinting and cache busting for optimal caching
- Minification and compression in production builds
- Lazy loading for images and non-critical assets
- CDN distribution via Cloudflare Workers global network
- Integrity hashes for security and cache validation

## Common Issues and Solutions

### Build Failures
1. Run `npm run test:system` to validate requirements
2. Check Hugo version (must be v0.148.1+ extended)
3. Clean build artifacts: `npm run clean`
4. Rebuild: `npm run build:development`

### TailwindCSS CLI Issues
**Problem**: `binary with name "tailwindcss" not found using npx`
**Root Cause**: Incorrect package installation location - TailwindCSS packages were installed in `devDependencies`

**Critical Learning**: 
- When facing complex technical issues, **always check official documentation first**
- Simple solutions are often correct - avoid complex workarounds until root cause is found
- Package placement (`dependencies` vs `devDependencies`) matters significantly in production builds

**Incorrect Installation** (causes production build failures):
```bash
npm install -D tailwindcss @tailwindcss/cli  # ❌ Wrong - devDependencies
```

**Correct Installation** (per https://tailwindcss.com/docs/installation/tailwind-cli):
```bash
npm install tailwindcss @tailwindcss/cli     # ✅ Correct - dependencies
```

**Why This Matters**:
- Hugo's `css.TailwindCSS` function with `minify: true` requires TailwindCSS CLI in production builds
- `NODE_ENV=production` causes npm to skip `devDependencies` installation in CI environments
- Development builds work (`minify: false`) but production builds fail (`minify: true`)

<<<<<<< HEAD
**Key Lesson**: Before implementing complex CI workarounds, symlinks, or environment-specific handling, verify that packages are installed in the correct location according to official documentation. Many "complex" problems have simple solutions that are documented in official guides.
=======
**Key Lesson**: Before implementing complex workarounds, verify that packages are installed in the correct location according to official documentation. Many "complex" problems have simple solutions that are documented in official guides.
>>>>>>> 9afbed05

### Deployment Issues  
1. Verify Wrangler authentication: `wrangler whoami`
2. Test deployment configuration: `npm run deploy:dry-run`
3. Check Cloudflare Workers logs for runtime errors

### Development Environment
- Ensure Hugo extended version is installed
- Node.js v18+ and npm v9+ required
- Run `npm install` to install all dependencies
- Use `npm run version:check` to verify tool versions

### GitHub Actions Reusable Workflow Issues
**Problem**: `Unrecognized named-value: 'env'` when calling reusable workflows
**Cause**: The `env` context is not available in the `with` parameter when calling reusable workflows
**Solution**: Use `vars` context instead of `env` context
- ❌ Wrong: `environment_url: ${{ env.STAGING_URL }}`
- ✅ Correct: `environment_url: ${{ vars.STAGING_URL }}`
- Variables must be set in GitHub repository Settings → Secrets and variables → Actions → Variables tab<|MERGE_RESOLUTION|>--- conflicted
+++ resolved
@@ -180,11 +180,7 @@
 - `NODE_ENV=production` causes npm to skip `devDependencies` installation in CI environments
 - Development builds work (`minify: false`) but production builds fail (`minify: true`)
 
-<<<<<<< HEAD
-**Key Lesson**: Before implementing complex CI workarounds, symlinks, or environment-specific handling, verify that packages are installed in the correct location according to official documentation. Many "complex" problems have simple solutions that are documented in official guides.
-=======
 **Key Lesson**: Before implementing complex workarounds, verify that packages are installed in the correct location according to official documentation. Many "complex" problems have simple solutions that are documented in official guides.
->>>>>>> 9afbed05
 
 ### Deployment Issues  
 1. Verify Wrangler authentication: `wrangler whoami`
